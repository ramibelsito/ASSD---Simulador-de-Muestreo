--- conflicted
+++ resolved
@@ -1,5 +1,4 @@
-<<<<<<< HEAD
-This is pdfTeX, Version 3.141592653-2.6-1.40.22 (TeX Live 2022/dev/Debian) (preloaded format=pdflatex 2024.4.23)  24 SEP 2025 20:00
+This is pdfTeX, Version 3.141592653-2.6-1.40.22 (TeX Live 2022/dev/Debian) (preloaded format=pdflatex 2024.4.23)  24 SEP 2025 20:03
 entering extended mode
  restricted \write18 enabled.
  file:line:error style messages enabled.
@@ -1473,12 +1472,18 @@
 <use Imagenes/gui_beating.png>
 Package pdftex.def Info: Imagenes/gui_beating.png  used on input line 20.
 (pdftex.def)             Requested size: 386.95897pt x 213.83514pt.
-) (./Secciones/conclusion.tex) (./Secciones/anexo.tex
+) (./Secciones/conclusion.tex) (./Secciones/anexo.tex)
+
+LaTeX Warning: Empty bibliography on input line 74.
+
+
+Package caption Warning: Unused \captionsetup[subfigure] on input line 70.
+See the caption package documentation for explanation.
+
 File: Imagenes/LOGO ITBA.png Graphic file (type png)
 <use Imagenes/LOGO ITBA.png>
-Package pdftex.def Info: Imagenes/LOGO ITBA.png  used on input line 3.
+Package pdftex.def Info: Imagenes/LOGO ITBA.png  used on input line 81.
 (pdftex.def)             Requested size: 47.02557pt x 23.09113pt.
-
 
 Package fancyhdr Warning: \headheight is too small (25.0pt): 
 (fancyhdr)                Make it at least 27.17116pt, for example:
@@ -1486,26 +1491,7 @@
 (fancyhdr)                You might also make \topmargin smaller to compensate:
 (fancyhdr)                \addtolength{\topmargin}{-2.17116pt}.
 
-[5 <./Imagenes/gui_beating.png>])
-
-LaTeX Warning: Empty bibliography on input line 74.
-
-
-Package caption Warning: Unused \captionsetup[subfigure] on input line 70.
-See the caption package documentation for explanation.
-
-File: Imagenes/LOGO ITBA.png Graphic file (type png)
-<use Imagenes/LOGO ITBA.png>
-Package pdftex.def Info: Imagenes/LOGO ITBA.png  used on input line 81.
-(pdftex.def)             Requested size: 47.02557pt x 23.09113pt.
-
-Package fancyhdr Warning: \headheight is too small (25.0pt): 
-(fancyhdr)                Make it at least 27.17116pt, for example:
-(fancyhdr)                \setlength{\headheight}{27.17116pt}.
-(fancyhdr)                You might also make \topmargin smaller to compensate:
-(fancyhdr)                \addtolength{\topmargin}{-2.17116pt}.
-
-[6] (./main.aux
+[5 <./Imagenes/gui_beating.png>] (./main.aux
 LaTeX Info: Redefining \sptext on input line 28.
 LaTeX Info: Redefining \. on input line 28.
 LaTeX Info: Redefining \% on input line 28.
@@ -1515,19 +1501,17 @@
 
  ) 
 Here is how much of TeX's memory you used:
- 53204 strings out of 478287
- 1155347 string characters out of 5849289
+ 53203 strings out of 478287
+ 1155341 string characters out of 5849289
  2211684 words of memory out of 5000000
  70463 multiletter control sequences out of 15000+600000
  531085 words of font info for 126 fonts, out of 8000000 for 9000
  1141 hyphenation exceptions out of 8191
  104i,16n,106p,1193b,2036s stack positions out of 5000i,500n,10000p,200000b,80000s
 {/usr/share/texmf/fonts/enc/dvips/lm/lm-mathit.enc}{/usr/share/texmf/fonts/enc/dvips/lm/lm-mathex.enc}{/usr/share/texmf/fonts/enc/dvips/lm/lm-mathsy.enc}{/usr/share/texmf/fonts/enc/dvips/lm/lm-ec.enc}{/usr/share/texmf/fonts/enc/dvips/lm/lm-rm.enc}{/usr/share/texlive/texmf-dist/fonts/enc/dvips/base/8r.enc}{/usr/share/texmf/fonts/enc/dvips/lm/lm-ts1.enc}</usr/share/texlive/texmf-dist/fonts/type1/public/bera/fvmro8a.pfb></usr/share/texmf/fonts/type1/public/lm/lmbx10.pfb></usr/share/texmf/fonts/type1/public/lm/lmbx12.pfb></usr/share/texmf/fonts/type1/public/lm/lmex10.pfb></usr/share/texmf/fonts/type1/public/lm/lmmi10.pfb></usr/share/texmf/fonts/type1/public/lm/lmmi6.pfb></usr/share/texmf/fonts/type1/public/lm/lmmi8.pfb></usr/share/texmf/fonts/type1/public/lm/lmr10.pfb></usr/share/texmf/fonts/type1/public/lm/lmr12.pfb></usr/share/texmf/fonts/type1/public/lm/lmr17.pfb></usr/share/texmf/fonts/type1/public/lm/lmr8.pfb></usr/share/texmf/fonts/type1/public/lm/lmri10.pfb></usr/share/texmf/fonts/type1/public/lm/lmro12.pfb></usr/share/texmf/fonts/type1/public/lm/lmsy10.pfb></usr/share/texmf/fonts/type1/public/lm/lmsy8.pfb>
-Output written on main.pdf (8 pages, 591455 bytes).
+Output written on main.pdf (7 pages, 591096 bytes).
 PDF statistics:
- 273 PDF objects out of 1000 (max. 8388607)
- 222 compressed objects within 3 object streams
- 46 named destinations out of 1000 (max. 500000)
+ 269 PDF objects out of 1000 (max. 8388607)
+ 219 compressed objects within 3 object streams
+ 45 named destinations out of 1000 (max. 500000)
  35508 words of extra memory for PDF output out of 35830 (max. 10000000)
-=======
->>>>>>> bbd1a852
