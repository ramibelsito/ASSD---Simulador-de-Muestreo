Esquematico del circuito a implementar:

\begin{figure}[H]
    \centering
    \includegraphics[width=0.8\textwidth]{Imagenes/Circuito_Muestreo.png}
    \caption{Circuito de Muestreo y Retención}
    \label{fig:Circuito_Muestreo}
\end{figure}
Esta implementación del circuito de muestreo y recuperación de la señal analógica nos permite analizar 
los efectos de las distintas etapas del proceso de muestreo y su importancia en el sampleo de la señal.
% 2. Varias horizontales
\subsubsection{Fotos de la Placa en Uso}
\begin{figure}[H]
    \centering
    \begin{minipage}[b]{0.3\textwidth}
        \centering
        \includegraphics[width=\textwidth]{Imagenes/placaFrente.jpg}
        \\[2pt] {\small Foto 1}
    \end{minipage}\hfill
    \begin{minipage}[b]{0.3\textwidth}
        \centering
        \includegraphics[width=\textwidth]{Imagenes/PlacaBottom.jpg}
        \\[2pt] {\small Foto 2}
    \end{minipage}\hfill
    \begin{minipage}[b]{0.3\textwidth}
        \centering
        \includegraphics[width=\textwidth]{Imagenes/Medicion.jpg}
        \\[2pt] {\small Foto 3}
    \end{minipage}
    \caption{Fotos del equipo en el laboratorio}
    \label{fig:enElLabo}
\end{figure}
\subsection{Filtros Pasabajos}

La señal a muestrear que limita el diseño de los filtros corresponde 
a una onda cuadrada de amplitud $V_{\max}$, ciclo de trabajo $D = 0.75$ 
y período

\[
T = \frac{2}{f_i}, \quad f_i = 15 \,\text{kHz},
\]

de modo que la frecuencia fundamental resulta

\[
f_0 = \frac{1}{T} = \frac{f_i}{2} = 7.5 \,\text{kHz}.
\]



La serie de Fourier de una onda cuadrada con duty $D$ se obtiene a partir 
de los coeficientes

Consideremos una señal cuadrada periódica de amplitud $A$, periodo $T$ y duty cycle $D$:

\[
x(t) =
\begin{cases}
A, & 0 \le t < D T \\
0, & D T \le t < T
\end{cases}
\]

y se repite cada $T$ segundos.
Los coeficientes de la serie de Fourier están dados por:

\[
c_n = \frac{1}{T} \int_0^T x(t) e^{-j n \omega_0 t} dt, \quad \omega_0 = \frac{2 \pi}{T}
\]

Para nuestra señal cuadrada:

\[
c_n = \frac{1}{T} \int_0^{D T} A e^{-j n \omega_0 t} dt
= \frac{A}{T} \int_0^{D T} e^{-j n \omega_0 t} dt
\]

Integrando:

\[
c_n = \frac{A}{T} \left[ \frac{e^{-j n \omega_0 t}}{-j n \omega_0} \right]_0^{D T}
= \frac{A}{j n \omega_0 T} \left( 1 - e^{-j n \omega_0 D T} \right)
\]

Como $\omega_0 T = 2 \pi$:

\[
c_n = \frac{A}{j 2 \pi n} \left( 1 - e^{-j 2 \pi n D} \right), \quad n \neq 0
\]

Para $n = 0$ (componente DC):

\[
c_0 = \frac{1}{T} \int_0^T x(t) dt = \frac{A \cdot D T}{T} = A D
\]



Usando la identidad $1 - e^{-j \theta} = 2 j \sin(\theta/2) e^{-j \theta/2}$, la magnitud de cada armónico es:

\[
|c_n| = \frac{A}{n \pi} \left| \sin(n \pi D) \right|
\]

- Para $D = 0.75$:

\[
|c_n| = \frac{A}{n \pi} \left| \sin(0.75 \, n \pi) \right|
\]

Ya que para una buena reconstruccion de la misma es necesario que los filtros
capturen la mayor cantidad de harmónicos posibles, se decidio colocar
la frecuencia de corte en $f_c = 80 \,\text{kHz}$, lo cual permite capturar 
hasta 10 harmónicos (no nulos) de la señal de entrada.

Para el diseño de los filtros se utilizo la aproximación de Cauer (elíptica), 
con 3 celdas Sedra colocadas en cascada.

\subsection{Oscilador}
En la Fig. \ref{esquematico_oscilador} se muestra el oscilador implementado. El circuito utiliza un temporizador NE555 configurado como generador de impulsos, cuya salida se integra mediante una red RC (R1, potenciómetro y C1) para obtener una señal triangular. La frecuencia de oscilación puede ajustarse modificando la resistencia efectiva en el integrador, lo cual se logra a través de un preset en serie con R1. De esta forma, es posible alcanzar frecuencias de oscilación de hasta aproximadamente $200kHz$.

La señal triangular se aplica luego a dos comparadores implementados con amplificadores operacionales TL082. Estos comparadores se configuran como disparadores de Schmitt, de manera que la histéresis de conmutación puede ajustarse con un preset independiente. Este control permite desplazar los umbrales de conmutación de la señal triangular, modificando así el ciclo de trabajo (\textit{duty cycle}) de la onda cuadrada resultante. En la práctica, el rango de variación obtenido es amplio, abarcando aproximadamente entre 5\% y 95\%.

En resumen, el diseño cumple con los requerimientos planteados: generar una señal cuadrada con frecuencia ajustable y con \textit{duty cycle} variable de forma independiente, empleando un oscilador basado en el NE555, un integrador RC y comparadores con histéresis.
\begin{figure}[H]
    \centering
    \includegraphics[width=0.8\textwidth]{Imagenes/esquematico_oscilador.png}
    \caption{Esquemático del Oscilador}
    \label{esquematico_oscilador}
\end{figure}

<<<<<<< HEAD
=======

>>>>>>> 50835e1d
\subsection{Obtención de Señal Muestreada}

\begin{figure}[H]
    \centering
    \includegraphics[width=0.8\textwidth]{Imagenes/esquematico_gral.png}
    \caption{Simulación del Circuito de Muestreo y Retención}
    \label{fig:Simulacion_Sample_and_Hold}
\end{figure}

El circuito implementado emplea un integrado LF398 configurado como \textit{sample and hold}, en conjunto 
con una llave analógica (CD4016), con el objetivo de muestrear y posteriormente retener la señal de entrada 
durante un intervalo de tiempo definido. De esta manera, la señal analógica puede ser tomada en instantes 
discretos, procesada y posteriormente recuperada a través del filtrado.

La elección del capacitor de retención (\(C_H\)) en el \textit{sample and hold} resulta crítica, dado que
 determina el compromiso entre tiempo de adquisición y estabilidad de la tensión retenida. En este caso 
 se seleccionó un valor de \(560\,\text{pF}\), que permite un tiempo de adquisición reducido gracias a la
  constante de tiempo \(R_{on} \cdot C_H\) asociada al transistor de muestreo interno, garantizando que el
   condensador alcance rápidamente el nivel de la señal. Al mismo tiempo, este valor asegura una tasa de 
   caída (\textit{droop rate}) suficientemente baja durante el intervalo de retención, minimizando los 
   errores introducidos por corrientes de fuga. Para corrientes típicas del orden de nanampers, la 
   pendiente de descarga resulta del orden de decenas de milivolts por milisegundo, lo cual es adecuado
    para las frecuencias de operación consideradas.

En cuanto a la llave analógica CD4016, se emplea para controlar de forma precisa el instante de muestreo
 y transferencia de la señal. La selección de este dispositivo se justifica por su simplicidad de control
  y su capacidad de operar adecuadamente en el rango de tensiones utilizado en el circuito. La resistencia
   de conducción (\(R_{on}\)) del CD4016, junto con el valor del capacitor de retención, también influye 
   en el tiempo de establecimiento de la muestra, siendo la elección del capacitor coherente con las 
   limitaciones impuestas por el interruptor.

En conjunto, la configuración implementada permite obtener un muestreo confiable de la señal de entrada,
 con errores acotados tanto en la fase de adquisición como en la de retención, asegurando un desempeño 
 adecuado para las condiciones de frecuencia y precisión requeridas.<|MERGE_RESOLUTION|>--- conflicted
+++ resolved
@@ -129,10 +129,7 @@
     \label{esquematico_oscilador}
 \end{figure}
 
-<<<<<<< HEAD
-=======
 
->>>>>>> 50835e1d
 \subsection{Obtención de Señal Muestreada}
 
 \begin{figure}[H]
